# Copyright 2021 Google LLC
#
# Licensed under the Apache License, Version 2.0 (the "License");
# you may not use this file except in compliance with the License.
# You may obtain a copy of the License at
#
#      http://www.apache.org/licenses/LICENSE-2.0
#
# Unless required by applicable law or agreed to in writing, software
# distributed under the License is distributed on an "AS IS" BASIS,
# WITHOUT WARRANTIES OR CONDITIONS OF ANY KIND, either express or implied.
# See the License for the specific language governing permissions and
# limitations under the License.

<<<<<<< HEAD
annotations:
  - type: label
    text: "tests: run"
trustedContributors: ['renovate-bot', 'gcf-merge-on-green[bot]']
=======
# Temporarily disable automatic running of renovate tests in order to
# manage to control the number of tests running simultaneously.

trustedContributors:
- renovate-bot
- gcf-owl-bot[bot]
>>>>>>> 101aae6d
<|MERGE_RESOLUTION|>--- conflicted
+++ resolved
@@ -12,16 +12,10 @@
 # See the License for the specific language governing permissions and
 # limitations under the License.
 
-<<<<<<< HEAD
 annotations:
   - type: label
     text: "tests: run"
-trustedContributors: ['renovate-bot', 'gcf-merge-on-green[bot]']
-=======
-# Temporarily disable automatic running of renovate tests in order to
-# manage to control the number of tests running simultaneously.
 
 trustedContributors:
 - renovate-bot
-- gcf-owl-bot[bot]
->>>>>>> 101aae6d
+- gcf-owl-bot[bot]