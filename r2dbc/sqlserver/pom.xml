<?xml version="1.0" encoding="UTF-8"?>
<!--
 Copyright 2021 Google LLC

 Licensed under the Apache License, Version 2.0 (the "License");
 you may not use this file except in compliance with the License.
 You may obtain a copy of the License at

      http://www.apache.org/licenses/LICENSE-2.0

 Unless required by applicable law or agreed to in writing, software
 distributed under the License is distributed on an "AS IS" BASIS,
 WITHOUT WARRANTIES OR CONDITIONS OF ANY KIND, either express or implied.
 See the License for the specific language governing permissions and
 limitations under the License.
-->

<project xmlns:xsi="http://www.w3.org/2001/XMLSchema-instance" xmlns="http://maven.apache.org/POM/4.0.0"
         xsi:schemaLocation="http://maven.apache.org/POM/4.0.0 http://maven.apache.org/xsd/maven-4.0.0.xsd">
  <modelVersion>4.0.0</modelVersion>

  <parent>
    <groupId>com.google.cloud.sql</groupId>
    <artifactId>jdbc-socket-factory-parent</artifactId>
    <version>1.5.1-SNAPSHOT</version>
    <relativePath>../../pom.xml</relativePath>
  </parent>
  <artifactId>cloud-sql-connector-r2dbc-sqlserver</artifactId>
  <packaging>jar</packaging>

  <name>Cloud SQL R2DBC Connection Factory for SQL Server</name>
  <description>
    Connection Factory for the R2DBC Driver for SQL Server that allows a user with the
    appropriate permissions to connect to a Cloud SQL database without having to deal with IP
    allowlisting or SSL certificates manually.
  </description>

  <properties>
    <assembly.skipAssembly>false</assembly.skipAssembly>
  </properties>

  <dependencyManagement>
    <dependencies>
      <dependency>
        <groupId>io.projectreactor</groupId>
        <artifactId>reactor-core</artifactId>
        <version>3.4.17</version>
      </dependency>
      <dependency>
        <groupId>io.projectreactor.netty</groupId>
        <artifactId>reactor-netty</artifactId>
        <version>1.0.18</version>
      </dependency>
      <dependency>
        <groupId>io.netty</groupId>
        <artifactId>netty-handler</artifactId>
<<<<<<< HEAD
        <version>4.1.75.Final</version>
        <exclusions>
          <exclusion>
            <!--
            Because this svn dependency is provided-scope, the users of this
            library don't get this svn dependency anyway. Explicitly excluding
            this dependency for the dependencyConvergence enforcer rule.
            -->
            <groupId>org.graalvm.nativeimage</groupId>
            <artifactId>svm</artifactId>
          </exclusion>
        </exclusions>
=======
        <version>4.1.76.Final</version>
>>>>>>> 19d12afb
      </dependency>
      <dependency>
        <groupId>io.netty</groupId>
        <artifactId>netty-common</artifactId>
        <version>4.1.76.Final</version>
      </dependency>
      <dependency>
        <groupId>io.netty</groupId>
        <artifactId>netty-transport</artifactId>
        <version>4.1.76.Final</version>
      </dependency>
      <dependency>
        <groupId>io.netty</groupId>
        <artifactId>netty-buffer</artifactId>
        <version>4.1.76.Final</version>
      </dependency>
      <dependency>
        <groupId>io.netty</groupId>
        <artifactId>netty-codec</artifactId>
        <version>4.1.76.Final</version>
      </dependency>
      <dependency>
        <groupId>io.netty</groupId>
        <artifactId>netty-resolver</artifactId>
        <version>4.1.76.Final</version>
      </dependency>
      <dependency>
        <groupId>commons-codec</groupId>
        <artifactId>commons-codec</artifactId>
        <version>1.15</version>
      </dependency>
      <dependency>
        <groupId>org.ow2.asm</groupId>
        <artifactId>asm</artifactId>
        <version>9.3</version>
      </dependency>
      <dependency>
        <groupId>com.google.auto.value</groupId>
        <artifactId>auto-value-annotations</artifactId>
        <version>1.9</version>
      </dependency>
      <dependency>
        <groupId>com.google.guava</groupId>
        <artifactId>guava</artifactId>
        <version>31.1-android</version>
      </dependency>
      <dependency>
        <groupId>org.apache.httpcomponents</groupId>
        <artifactId>httpcore</artifactId>
        <version>4.4.15</version>
      </dependency>
      <dependency>
        <groupId>io.r2dbc</groupId>
        <artifactId>r2dbc-spi</artifactId>
        <version>0.9.1.RELEASE</version>
      </dependency>
      <dependency>
        <groupId>org.checkerframework</groupId>
        <artifactId>checker-qual</artifactId>
        <version>3.21.4</version>
      </dependency>
      <dependency>
        <groupId>com.google.api-client</groupId>
        <artifactId>google-api-client</artifactId>
        <version>1.34.0</version>
      </dependency>
      <dependency>
        <groupId>com.google.http-client</groupId>
        <artifactId>google-http-client</artifactId>
        <version>1.41.7</version>
      </dependency>
      <dependency>
        <groupId>com.google.http-client</groupId>
        <artifactId>google-http-client-gson</artifactId>
        <version>1.41.7</version>
      </dependency>
      <dependency>
        <groupId>com.google.errorprone</groupId>
        <artifactId>error_prone_annotations</artifactId>
        <version>2.13.1</version>
      </dependency>
      <dependency>
        <groupId>com.github.jnr</groupId>
        <artifactId>jnr-ffi</artifactId>
        <version>2.2.12</version>
      </dependency>
    </dependencies>
  </dependencyManagement>

  <dependencies>
    <dependency>
      <groupId>com.google.cloud.sql</groupId>
      <artifactId>cloud-sql-connector-r2dbc-core</artifactId>
      <version>${project.parent.version}</version>
    </dependency>
    <dependency>
      <groupId>com.google.cloud.sql</groupId>
      <artifactId>jdbc-socket-factory-core</artifactId>
      <version>${project.parent.version}</version>
    </dependency>
    <dependency>
      <groupId>io.r2dbc</groupId>
      <artifactId>r2dbc-mssql</artifactId>
      <version>0.9.0.RELEASE</version>
      <scope>provided</scope>
      <exclusions>
        <exclusion>
          <groupId>io.micrometer</groupId>
          <artifactId>micrometer-core</artifactId>
        </exclusion>
      </exclusions>
    </dependency>
    <dependency>
      <groupId>io.netty</groupId>
      <artifactId>netty-handler</artifactId>
    </dependency>
    <dependency>
      <groupId>io.r2dbc</groupId>
      <artifactId>r2dbc-spi</artifactId>
    </dependency>
    <dependency>
      <groupId>org.reactivestreams</groupId>
      <artifactId>reactive-streams</artifactId>
      <version>1.0.3</version>
    </dependency>
    <dependency>
      <groupId>junit</groupId>
      <artifactId>junit</artifactId>
      <version>4.13.2</version>
      <scope>test</scope>
    </dependency>
    <dependency>
      <groupId>com.google.truth</groupId>
      <artifactId>truth</artifactId>
      <version>1.1.3</version>
      <scope>test</scope>
    </dependency>
    <dependency>
      <groupId>io.projectreactor</groupId>
      <artifactId>reactor-core</artifactId>
      <scope>test</scope>
    </dependency>
    <dependency>
      <groupId>com.google.guava</groupId>
      <artifactId>guava</artifactId>
      <scope>test</scope>
    </dependency>
    <dependency>
      <groupId>io.r2dbc</groupId>
      <artifactId>r2dbc-pool</artifactId>
      <version>0.9.0.RELEASE</version>
      <scope>test</scope>
    </dependency>
  </dependencies>

  <profiles>
    <profile>
      <id>jar-with-driver-and-dependencies</id>
      <dependencies>
        <dependency>
          <groupId>io.r2dbc</groupId>
          <artifactId>r2dbc-mssql</artifactId>
          <version>0.9.0.RELEASE</version>
        </dependency>
      </dependencies>
    </profile>
  </profiles>

</project><|MERGE_RESOLUTION|>--- conflicted
+++ resolved
@@ -54,8 +54,7 @@
       <dependency>
         <groupId>io.netty</groupId>
         <artifactId>netty-handler</artifactId>
-<<<<<<< HEAD
-        <version>4.1.75.Final</version>
+        <version>4.1.76.Final</version>
         <exclusions>
           <exclusion>
             <!--
@@ -67,9 +66,6 @@
             <artifactId>svm</artifactId>
           </exclusion>
         </exclusions>
-=======
-        <version>4.1.76.Final</version>
->>>>>>> 19d12afb
       </dependency>
       <dependency>
         <groupId>io.netty</groupId>
