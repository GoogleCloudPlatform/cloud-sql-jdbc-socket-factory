--- conflicted
+++ resolved
@@ -53,8 +53,7 @@
       <dependency>
         <groupId>io.netty</groupId>
         <artifactId>netty-handler</artifactId>
-<<<<<<< HEAD
-        <version>4.1.75.Final</version>
+        <version>4.1.76.Final</version>
         <exclusions>
           <exclusion>
             <!--
@@ -66,9 +65,6 @@
             <artifactId>svm</artifactId>
           </exclusion>
         </exclusions>
-=======
-        <version>4.1.76.Final</version>
->>>>>>> 19d12afb
       </dependency>
       <dependency>
         <groupId>io.netty</groupId>
