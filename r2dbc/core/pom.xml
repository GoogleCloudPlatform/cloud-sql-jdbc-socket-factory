<?xml version="1.0" encoding="UTF-8"?>
<!--
 Copyright 2021 Google LLC

 Licensed under the Apache License, Version 2.0 (the "License");
 you may not use this file except in compliance with the License.
 You may obtain a copy of the License at

      http://www.apache.org/licenses/LICENSE-2.0

 Unless required by applicable law or agreed to in writing, software
 distributed under the License is distributed on an "AS IS" BASIS,
 WITHOUT WARRANTIES OR CONDITIONS OF ANY KIND, either express or implied.
 See the License for the specific language governing permissions and
 limitations under the License.
-->

<project xmlns="http://maven.apache.org/POM/4.0.0" xmlns:xsi="http://www.w3.org/2001/XMLSchema-instance" xsi:schemaLocation="http://maven.apache.org/POM/4.0.0 http://maven.apache.org/xsd/maven-4.0.0.xsd">
  <modelVersion>4.0.0</modelVersion>

  <parent>
    <groupId>com.google.cloud.sql</groupId>
    <artifactId>jdbc-socket-factory-parent</artifactId>
    <version>1.5.1-SNAPSHOT</version>
    <relativePath>../../pom.xml</relativePath>
  </parent>
  <artifactId>cloud-sql-connector-r2dbc-core</artifactId>
  <packaging>jar</packaging>

  <name>Cloud SQL R2DBC Connection Factory (R2DBC Core Library, don't depend on this directly)</name>
  <description>
    R2DBC ConnectionFactory to connect to a Cloud SQL database without having to deal with IP allowlisting or SSL
    certificates manually.
  </description>

  <properties>
    <assembly.skipAssembly>false</assembly.skipAssembly>
  </properties>

  <dependencyManagement>
    <dependencies>
      <dependency>
        <groupId>com.google.guava</groupId>
        <artifactId>guava</artifactId>
        <version>31.1-android</version>
      </dependency>
      <dependency>
        <groupId>org.apache.httpcomponents</groupId>
        <artifactId>httpcore</artifactId>
        <version>4.4.15</version>
      </dependency>
      <dependency>
        <groupId>com.google.api-client</groupId>
        <artifactId>google-api-client</artifactId>
        <version>1.34.0</version>
      </dependency>
      <dependency>
        <groupId>com.google.http-client</groupId>
        <artifactId>google-http-client</artifactId>
        <version>1.41.7</version>
      </dependency>
      <dependency>
        <groupId>com.google.http-client</groupId>
        <artifactId>google-http-client-gson</artifactId>
        <version>1.41.7</version>
      </dependency>
      <dependency>
        <groupId>com.google.errorprone</groupId>
        <artifactId>error_prone_annotations</artifactId>
        <version>2.13.1</version>
      </dependency>
      <dependency>
        <groupId>com.github.jnr</groupId>
        <artifactId>jnr-ffi</artifactId>
        <version>2.2.12</version>
      </dependency>

    </dependencies>
  </dependencyManagement>

  <dependencies>
    <dependency>
      <groupId>com.google.cloud.sql</groupId>
      <artifactId>jdbc-socket-factory-core</artifactId>
      <version>${project.parent.version}</version>
    </dependency>
    <dependency>
      <groupId>org.reactivestreams</groupId>
      <artifactId>reactive-streams</artifactId>
      <version>1.0.3</version>
    </dependency>
    <dependency>
      <groupId>io.r2dbc</groupId>
      <artifactId>r2dbc-spi</artifactId>
      <version>0.9.1.RELEASE</version>
    </dependency>
    <dependency>
      <groupId>io.projectreactor</groupId>
      <artifactId>reactor-core</artifactId>
      <version>3.4.17</version>
    </dependency>
    <dependency>
      <groupId>io.netty</groupId>
      <artifactId>netty-handler</artifactId>
<<<<<<< HEAD
      <version>4.1.75.Final</version>
      <exclusions>
        <exclusion>
          <!--
          Because this svn dependency is provided-scope, the users of this
          library don't get this svn dependency anyway. Explicitly excluding
          this dependency for the dependencyConvergence enforcer rule.
          -->
          <groupId>org.graalvm.nativeimage</groupId>
          <artifactId>svm</artifactId>
        </exclusion>
      </exclusions>
=======
      <version>4.1.76.Final</version>
>>>>>>> 19d12afb
    </dependency>
  </dependencies>

  <repositories>
    <repository>
      <id>oss-sonatype-snapshots</id>
      <url>https://oss.sonatype.org/content/repositories/snapshots/</url>
      <snapshots>
        <enabled>true</enabled>
      </snapshots>
    </repository>
  </repositories>

</project><|MERGE_RESOLUTION|>--- conflicted
+++ resolved
@@ -102,8 +102,7 @@
     <dependency>
       <groupId>io.netty</groupId>
       <artifactId>netty-handler</artifactId>
-<<<<<<< HEAD
-      <version>4.1.75.Final</version>
+      <version>4.1.76.Final</version>
       <exclusions>
         <exclusion>
           <!--
@@ -115,9 +114,6 @@
           <artifactId>svm</artifactId>
         </exclusion>
       </exclusions>
-=======
-      <version>4.1.76.Final</version>
->>>>>>> 19d12afb
     </dependency>
   </dependencies>
 
