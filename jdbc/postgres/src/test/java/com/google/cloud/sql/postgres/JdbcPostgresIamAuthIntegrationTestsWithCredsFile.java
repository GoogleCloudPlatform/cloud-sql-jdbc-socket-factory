--- conflicted
+++ resolved
@@ -41,16 +41,13 @@
 
 @RunWith(JUnit4.class)
 public class JdbcPostgresIamAuthIntegrationTestsWithCredsFile {
+  // [START cloud_sql_connector_postgres_jdbc_iam_auth]
   private static final String CONNECTION_NAME = System.getenv("POSTGRES_IAM_CONNECTION_NAME");
   private static final String DB_NAME = System.getenv("POSTGRES_DB");
   private static final String DB_USER = System.getenv("POSTGRES_IAM_USER");
   private static final String CREDS_JSON_FILE_LOC = System.getenv("CREDS_JSON_FILE_LOC");
-<<<<<<< HEAD
-
-=======
   // [END cloud_sql_connector_postgres_jdbc_iam_auth]
   
->>>>>>> 8203a9b0
   private static ImmutableList<String> requiredEnvVars = ImmutableList
       .of("POSTGRES_IAM_USER", "POSTGRES_DB", "POSTGRES_IAM_CONNECTION_NAME");
   @Rule
@@ -71,6 +68,7 @@
 
   @Before
   public void setUpPool() throws SQLException {
+    // [START cloud_sql_connector_postgres_jdbc_iam_auth]
     // Set up URL parameters
     String jdbcURL = String.format("jdbc:postgresql:///%s", DB_NAME);
     Properties connProps = new Properties();
@@ -91,6 +89,7 @@
     config.setConnectionTimeout(10000); // 10s
 
     this.connectionPool = new HikariDataSource(config);
+    // [END cloud_sql_connector_postgres_jdbc_iam_auth]
 
     this.tableName = String.format("textbooks_%s", UUID.randomUUID().toString().replace("-", ""));
 
